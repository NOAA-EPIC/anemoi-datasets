#!/usr/bin/env python
# (C) Copyright 2024 ECMWF.
#
# This software is licensed under the terms of the Apache Licence Version 2.0
# which can be obtained at http://www.apache.org/licenses/LICENSE-2.0.
# In applying this licence, ECMWF does not waive the privileges and immunities
# granted to it by virtue of its status as an intergovernmental organisation
# nor does it submit to any jurisdiction.

# https://packaging.python.org/en/latest/guides/writing-pyproject-toml/

[build-system]
requires = [
  "setuptools>=60",
  "setuptools-scm>=8",
]

[project]
name = "anemoi-datasets"

description = "A package to hold various functions to support training of ML models on ECMWF data."
keywords = [
  "ai",
  "datasets",
  "tools",
]

license = { file = "LICENSE" }
authors = [
  { name = "European Centre for Medium-Range Weather Forecasts (ECMWF)", email = "software.support@ecmwf.int" },
]

requires-python = ">=3.9"

classifiers = [
  "Development Status :: 4 - Beta",
  "Intended Audience :: Developers",
  "License :: OSI Approved :: Apache Software License",
  "Operating System :: OS Independent",
  "Programming Language :: Python :: 3 :: Only",
  "Programming Language :: Python :: 3.9",
  "Programming Language :: Python :: 3.10",
  "Programming Language :: Python :: 3.11",
  "Programming Language :: Python :: 3.12",
  "Programming Language :: Python :: Implementation :: CPython",
  "Programming Language :: Python :: Implementation :: PyPy",
]

dynamic = [
  "version",
]
dependencies = [
<<<<<<< HEAD
  "anemoi-utils[provenance]>=0.3",
=======
  "anemoi-utils[provenance]>=0.2.1",
>>>>>>> d8f9cae7
  "numpy",
  "pyyaml",
  "semantic-version",
  "tqdm",
  "zarr<=2.17",
]

optional-dependencies.all = [
<<<<<<< HEAD
  "anemoi-utils[provenance]>=0.3",
  "boto3",
  "climetlab>=0.22.1",
  "earthkit-meteo",
  "ecmwflibs>=0.6.3",
  "numpy",
  "pyproj",
  "pyyaml",
  "requests",
  "s3fs",
  "semantic-version",
  "tqdm",
  "zarr<=2.17",
=======
  "boto3",
  "climetlab>=0.22.1", # "earthkit-data"
  "earthkit-meteo",
  "ecmwflibs>=0.6.3",
  "pyproj",
  "requests",
  "s3fs",
>>>>>>> d8f9cae7
]
optional-dependencies.create = [
  "climetlab>=0.22.1", # "earthkit-data"
  "earthkit-meteo",
  "ecmwflibs>=0.6.3",
  "pyproj",
]
optional-dependencies.dev = [
  "boto3",
  "climetlab>=0.22.1", # "earthkit-data"
  "earthkit-meteo",
  "ecmwflibs>=0.6.3",
  "nbsphinx",
  "pandoc",
  "pyproj",
  "requests",
  "s3fs",
  "sphinx",
  "sphinx-argparse",
  "sphinx-rtd-theme",
<<<<<<< HEAD
]
optional-dependencies.docs = [
  "nbsphinx",
  "pandoc",
  "sphinx",
  "sphinx-argparse",
  "sphinx-rtd-theme",
]
optional-dependencies.remote = [
  "boto3",
  "requests",
  "s3fs",
]
urls.Documentation = "https://anemoi-datasets.readthedocs.io/"
urls.Homepage = "https://github.com/ecmwf/anemoi-datasets/"
urls.Issues = "https://github.com/ecmwf/anemoi-datasets/issues"

=======
]
optional-dependencies.docs = [
  "nbsphinx",
  "pandoc",
  "sphinx",
  "sphinx-argparse",
  "sphinx-rtd-theme",
]
optional-dependencies.remote = [
  "boto3",
  "requests",
  "s3fs",
]
urls.Documentation = "https://anemoi-datasets.readthedocs.io/"
urls.Homepage = "https://github.com/ecmwf/anemoi-datasets/"
urls.Issues = "https://github.com/ecmwf/anemoi-datasets/issues"
>>>>>>> d8f9cae7
# Changelog = "https://github.com/ecmwf/anemoi-datasets/CHANGELOG.md"
urls.Repository = "https://github.com/ecmwf/anemoi-datasets/"
scripts.anemoi-datasets = "anemoi.datasets.__main__:main"

[tool.setuptools.package-data]
"anemoi.datasets.data" = [
  "*.css",
]

[tool.setuptools_scm]
version_file = "src/anemoi/datasets/_version.py"<|MERGE_RESOLUTION|>--- conflicted
+++ resolved
@@ -50,11 +50,7 @@
   "version",
 ]
 dependencies = [
-<<<<<<< HEAD
   "anemoi-utils[provenance]>=0.3",
-=======
-  "anemoi-utils[provenance]>=0.2.1",
->>>>>>> d8f9cae7
   "numpy",
   "pyyaml",
   "semantic-version",
@@ -63,7 +59,6 @@
 ]
 
 optional-dependencies.all = [
-<<<<<<< HEAD
   "anemoi-utils[provenance]>=0.3",
   "boto3",
   "climetlab>=0.22.1",
@@ -77,15 +72,6 @@
   "semantic-version",
   "tqdm",
   "zarr<=2.17",
-=======
-  "boto3",
-  "climetlab>=0.22.1", # "earthkit-data"
-  "earthkit-meteo",
-  "ecmwflibs>=0.6.3",
-  "pyproj",
-  "requests",
-  "s3fs",
->>>>>>> d8f9cae7
 ]
 optional-dependencies.create = [
   "climetlab>=0.22.1", # "earthkit-data"
@@ -106,7 +92,6 @@
   "sphinx",
   "sphinx-argparse",
   "sphinx-rtd-theme",
-<<<<<<< HEAD
 ]
 optional-dependencies.docs = [
   "nbsphinx",
@@ -123,25 +108,6 @@
 urls.Documentation = "https://anemoi-datasets.readthedocs.io/"
 urls.Homepage = "https://github.com/ecmwf/anemoi-datasets/"
 urls.Issues = "https://github.com/ecmwf/anemoi-datasets/issues"
-
-=======
-]
-optional-dependencies.docs = [
-  "nbsphinx",
-  "pandoc",
-  "sphinx",
-  "sphinx-argparse",
-  "sphinx-rtd-theme",
-]
-optional-dependencies.remote = [
-  "boto3",
-  "requests",
-  "s3fs",
-]
-urls.Documentation = "https://anemoi-datasets.readthedocs.io/"
-urls.Homepage = "https://github.com/ecmwf/anemoi-datasets/"
-urls.Issues = "https://github.com/ecmwf/anemoi-datasets/issues"
->>>>>>> d8f9cae7
 # Changelog = "https://github.com/ecmwf/anemoi-datasets/CHANGELOG.md"
 urls.Repository = "https://github.com/ecmwf/anemoi-datasets/"
 scripts.anemoi-datasets = "anemoi.datasets.__main__:main"
