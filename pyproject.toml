#!/usr/bin/env python
# (C) Copyright 2024 ECMWF.
#
# This software is licensed under the terms of the Apache Licence Version 2.0
# which can be obtained at http://www.apache.org/licenses/LICENSE-2.0.
# In applying this licence, ECMWF does not waive the privileges and immunities
# granted to it by virtue of its status as an intergovernmental organisation
# nor does it submit to any jurisdiction.

# https://packaging.python.org/en/latest/guides/writing-pyproject-toml/

[build-system]
requires = [
  "setuptools>=60",
  "setuptools-scm>=8",
]

[project]
name = "anemoi-datasets"

description = "A package to hold various functions to support training of ML models on ECMWF data."
keywords = [
  "ai",
  "datasets",
  "tools",
]

license = { file = "LICENSE" }
authors = [
  { name = "European Centre for Medium-Range Weather Forecasts (ECMWF)", email = "software.support@ecmwf.int" },
]

requires-python = ">=3.9"

classifiers = [
  "Development Status :: 4 - Beta",
  "Intended Audience :: Developers",
  "License :: OSI Approved :: Apache Software License",
  "Operating System :: OS Independent",
  "Programming Language :: Python :: 3 :: Only",
  "Programming Language :: Python :: 3.9",
  "Programming Language :: Python :: 3.10",
  "Programming Language :: Python :: 3.11",
  "Programming Language :: Python :: 3.12",
  "Programming Language :: Python :: Implementation :: CPython",
  "Programming Language :: Python :: Implementation :: PyPy",
]

dynamic = [
  "version",
]
dependencies = [
<<<<<<< HEAD
  "anemoi-utils[provenance]>=0.1.7",
=======
  "anemoi-utils[provenance]>=0.3.4",
>>>>>>> 1d52739d
  "numpy",
  "pyyaml",
  "semantic-version",
  "tqdm",
  "zarr<=2.17",
]

optional-dependencies.all = [
<<<<<<< HEAD
  "anemoi-utils[provenance]>=0.1.7",
  "boto3",
  "earthkit-data[mars]>=0.8.1",
  "earthkit-geo>=0.2",
=======
  "boto3",
  "climetlab>=0.23.2",
>>>>>>> 1d52739d
  "earthkit-meteo",
  "ecmwflibs>=0.6.3",
  "entrypoints",
  "pyproj",
  "requests",
  "s3fs",
]

optional-dependencies.create = [
<<<<<<< HEAD
  "earthkit-data[mars]>=0.8.1",
  "earthkit-geo>=0.2",
=======
  "climetlab>=0.23.2",
>>>>>>> 1d52739d
  "earthkit-meteo",
  "ecmwflibs>=0.6.3",
  "entrypoints",
  "pyproj",
]

optional-dependencies.dev = [
  "boto3",
<<<<<<< HEAD
  "earthkit-data[mars]>=0.8.1",
  "earthkit-geo>=0.2",
=======
  "climetlab>=0.23.2",
>>>>>>> 1d52739d
  "earthkit-meteo",
  "ecmwflibs>=0.6.3",
  "entrypoints",
  "nbsphinx",
  "pandoc",
  "pyproj",
  "pytest",
  "requests",
  "s3fs",
  "sphinx",
  "sphinx-rtd-theme",
]

optional-dependencies.docs = [
  "nbsphinx",
  "pandoc",
  "sphinx",
  "sphinx-rtd-theme",
]

optional-dependencies.remote = [
  "boto3",
  "requests",
  "s3fs",
]
<<<<<<< HEAD

=======
optional-dependencies.tests = [
  "pytest",
]
>>>>>>> 1d52739d
urls.Documentation = "https://anemoi-datasets.readthedocs.io/"
urls.Homepage = "https://github.com/ecmwf/anemoi-datasets/"
urls.Issues = "https://github.com/ecmwf/anemoi-datasets/issues"
urls.Repository = "https://github.com/ecmwf/anemoi-datasets/"
# Changelog = "https://github.com/ecmwf/anemoi-datasets/CHANGELOG.md"

scripts.anemoi-datasets = "anemoi.datasets.__main__:main"

[tool.setuptools.package-data]
"anemoi.datasets.data" = [
  "*.css",
]

[tool.setuptools_scm]
version_file = "src/anemoi/datasets/_version.py"<|MERGE_RESOLUTION|>--- conflicted
+++ resolved
@@ -50,28 +50,22 @@
   "version",
 ]
 dependencies = [
-<<<<<<< HEAD
-  "anemoi-utils[provenance]>=0.1.7",
-=======
   "anemoi-utils[provenance]>=0.3.4",
->>>>>>> 1d52739d
   "numpy",
   "pyyaml",
   "semantic-version",
   "tqdm",
   "zarr<=2.17",
+
 ]
 
 optional-dependencies.all = [
-<<<<<<< HEAD
   "anemoi-utils[provenance]>=0.1.7",
   "boto3",
   "earthkit-data[mars]>=0.8.1",
   "earthkit-geo>=0.2",
-=======
   "boto3",
   "climetlab>=0.23.2",
->>>>>>> 1d52739d
   "earthkit-meteo",
   "ecmwflibs>=0.6.3",
   "entrypoints",
@@ -81,12 +75,8 @@
 ]
 
 optional-dependencies.create = [
-<<<<<<< HEAD
   "earthkit-data[mars]>=0.8.1",
   "earthkit-geo>=0.2",
-=======
-  "climetlab>=0.23.2",
->>>>>>> 1d52739d
   "earthkit-meteo",
   "ecmwflibs>=0.6.3",
   "entrypoints",
@@ -95,12 +85,9 @@
 
 optional-dependencies.dev = [
   "boto3",
-<<<<<<< HEAD
   "earthkit-data[mars]>=0.8.1",
   "earthkit-geo>=0.2",
-=======
   "climetlab>=0.23.2",
->>>>>>> 1d52739d
   "earthkit-meteo",
   "ecmwflibs>=0.6.3",
   "entrypoints",
@@ -126,13 +113,9 @@
   "requests",
   "s3fs",
 ]
-<<<<<<< HEAD
-
-=======
 optional-dependencies.tests = [
   "pytest",
 ]
->>>>>>> 1d52739d
 urls.Documentation = "https://anemoi-datasets.readthedocs.io/"
 urls.Homepage = "https://github.com/ecmwf/anemoi-datasets/"
 urls.Issues = "https://github.com/ecmwf/anemoi-datasets/issues"
