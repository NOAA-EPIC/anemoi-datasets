# (C) Copyright 2024 ECMWF.
#
# This software is licensed under the terms of the Apache Licence Version 2.0
# which can be obtained at http://www.apache.org/licenses/LICENSE-2.0.
# In applying this licence, ECMWF does not waive the privileges and immunities
# granted to it by virtue of its status as an intergovernmental organisation
# nor does it submit to any jurisdiction.
#


<<<<<<< HEAD
from earthkit.data import from_source
from earthkit.data.utils.patterns import Pattern
=======
import glob

from climetlab import load_source
from climetlab.utils.patterns import Pattern
>>>>>>> 1d52739d


def check(ds, paths, **kwargs):
    count = 1
    for k, v in kwargs.items():
        if isinstance(v, (tuple, list)):
            count *= len(v)

    if len(ds) != count:
        raise ValueError(f"Expected {count} fields, got {len(ds)} (kwargs={kwargs}, paths={paths})")


def _expand(paths):
    for path in paths:
        for p in glob.glob(path):
            yield p


def execute(context, dates, path, *args, **kwargs):
    given_paths = path if isinstance(path, list) else [path]

    ds = from_source("empty")
    dates = [d.isoformat() for d in dates]

    for path in given_paths:
        paths = Pattern(path, ignore_missing_keys=True).substitute(*args, date=dates, **kwargs)

        for name in ("grid", "area", "rotation", "frame", "resol", "bitmap"):
            if name in kwargs:
                raise ValueError(f"MARS interpolation parameter '{name}' not supported")

        for path in _expand(paths):
            context.trace("📁", "PATH", path)
            s = from_source("file", path)
            s = s.sel(valid_datetime=dates, **kwargs)
            ds = ds + s

    if kwargs:
        check(ds, given_paths, valid_datetime=dates, **kwargs)

    return ds<|MERGE_RESOLUTION|>--- conflicted
+++ resolved
@@ -8,15 +8,10 @@
 #
 
 
-<<<<<<< HEAD
 from earthkit.data import from_source
 from earthkit.data.utils.patterns import Pattern
-=======
 import glob
 
-from climetlab import load_source
-from climetlab.utils.patterns import Pattern
->>>>>>> 1d52739d
 
 
 def check(ds, paths, **kwargs):
