# (C) Copyright 2023 European Centre for Medium-Range Weather Forecasts.
# This software is licensed under the terms of the Apache Licence Version 2.0
# which can be obtained at http://www.apache.org/licenses/LICENSE-2.0.
# In applying this licence, ECMWF does not waive the privileges and immunities
# granted to it by virtue of its status as an intergovernmental organisation
# nor does it submit to any jurisdiction.


import datetime
import logging
import os
from copy import deepcopy
from functools import cached_property

import numpy as np
import semantic_version
import tqdm
from anemoi.utils.humanize import bytes
<<<<<<< HEAD
=======
from anemoi.utils.humanize import bytes_to_human
>>>>>>> 470b51df
from anemoi.utils.humanize import when
from anemoi.utils.text import dotted_line
from anemoi.utils.text import progress
from anemoi.utils.text import table

from anemoi.datasets import open_dataset
from anemoi.datasets.data.stores import open_zarr
from anemoi.datasets.data.stores import zarr_lookup

from . import Command

LOG = logging.getLogger(__name__)


def compute_directory_size(path):
    if not os.path.isdir(path):
        return None, None
    size = 0
    n = 0
    for dirpath, _, filenames in tqdm.tqdm(os.walk(path), desc="Computing size", leave=False):
        for filename in filenames:
            file_path = os.path.join(dirpath, filename)
            size += os.path.getsize(file_path)
            n += 1
    return size, n


def local_time_bug(lon, date):
    delta = date - datetime.datetime(date.year, date.month, date.day)
    hours_since_midnight = delta.days + delta.seconds / 86400.0  # * 24 is missing
    return (lon / 360.0 * 24.0 + hours_since_midnight) % 24


def cos_local_time_bug(lon, date):
    radians = local_time_bug(lon, date) / 24 * np.pi * 2
    return np.cos(radians)


def find(config, name):
    if isinstance(config, dict):
        if name in config:
            return config[name]

        for k, v in config.items():
            r = find(v, name)
            if r is not None:
                return r

    if isinstance(config, list):
        for v in config:
            r = find(v, name)
            if r is not None:
                return r

    return None


class Version:
    def __init__(self, path, zarr, metadata, version):
        self.path = path
        self.zarr = zarr
        self.metadata = metadata
        self.version = version
        self.dataset = None
        self.dataset = open_dataset(self.path)

    def describe(self):
        print(f"📦 Path          : {self.path}")
        print(f"🔢 Format version: {self.version}")

    @property
    def name_to_index(self):
        return find(self.metadata, "name_to_index")

    @property
    def longitudes(self):
        try:
            return self.zarr.longitudes[:]
        except (KeyError, AttributeError):
            return self.zarr.longitude[:]

    @property
    def data(self):
        try:
            return self.zarr.data
        except AttributeError:
            return self.zarr

    @property
    def first_date(self):
        return datetime.datetime.fromisoformat(self.metadata["first_date"])

    @property
    def last_date(self):
        return datetime.datetime.fromisoformat(self.metadata["last_date"])

    @property
    def frequency(self):
        return self.metadata["frequency"]

    @property
    def resolution(self):
        return self.metadata["resolution"]

    @property
    def field_shape(self):
        return self.metadata.get("field_shape")

    @property
    def proj_string(self):
        return self.metadata.get("proj_string")

    @property
    def shape(self):
        if self.data and hasattr(self.data, "shape"):
            return self.data.shape

    @property
    def n_missing_dates(self):
        if "missing_dates" in self.metadata:
            return len(self.metadata["missing_dates"])
        return None

    @property
    def uncompressed_data_size(self):
        if self.data and hasattr(self.data, "dtype") and hasattr(self.data, "size"):
            return self.data.dtype.itemsize * self.data.size

    def info(self, detailed, size):
        print()
        print(f'📅 Start      : {self.first_date.strftime("%Y-%m-%d %H:%M")}')
        print(f'📅 End        : {self.last_date.strftime("%Y-%m-%d %H:%M")}')
        print(f"⏰ Frequency  : {self.frequency}h")
        if self.n_missing_dates is not None:
            print(f"🚫 Missing    : {self.n_missing_dates:,}")
        print(f"🌎 Resolution : {self.resolution}")
        print(f"🌎 Field shape: {self.field_shape}")

        print()
        shape_str = "📐 Shape      : "
        if self.shape:
            shape_str += " × ".join(["{:,}".format(s) for s in self.shape])
        if self.uncompressed_data_size:
            shape_str += f" ({bytes(self.uncompressed_data_size)})"
        print(shape_str)
        self.print_sizes(size)
        print()
        rows = []

        if self.statistics_ready:
            stats = self.statistics
        else:
            stats = [["-"] * len(self.variables)] * 4

        for i, v in enumerate(self.variables):
            rows.append([i, v] + [x[i] for x in stats])

        print(
            table(
                rows,
                header=["Index", "Variable", "Min", "Max", "Mean", "Stdev"],
                align=[">", "<", ">", ">", ">", ">"],
                margin=3,
            )
        )

        if detailed:
            self.details()

        self.progress()
        if self.ready():
            self.probe()

        print()

    @property
    def variables(self):
        return [v[0] for v in sorted(self.name_to_index.items(), key=lambda x: x[1])]

    @property
    def total_size(self):
        return self.zarr.attrs.get("total_size")

    @property
    def total_number_of_files(self):
        return self.zarr.attrs.get("total_number_of_files")

    def print_sizes(self, size):
        total_size = self.total_size
        n = self.total_number_of_files

        if total_size is None:
            if not size:
                return

            total_size, n = compute_directory_size(self.path)

        if total_size is not None:
<<<<<<< HEAD
            print(f"💽 Size       : {bytes(total_size)} ({total_size:,})")
        if n is not None:
            print(f"📁 Files      : {n:,}")
=======
            print(f"💽 Size       : {bytes(total_size)} ({bytes_to_human(total_size)})")
        if n is not None:
            print(f"📁 Files      : {n}")
>>>>>>> 470b51df

    @property
    def statistics(self):
        try:
            if self.dataset is not None:
                stats = self.dataset.statistics
                return stats["minimum"], stats["maximum"], stats["mean"], stats["stdev"]
        except AttributeError:
            return [["-"] * len(self.variables)] * 4

    @property
    def statistics_ready(self):
        for d in reversed(self.metadata.get("history", [])):
            if d["action"] == "compute_statistics_end":
                return True
        return False

    @property
    def statistics_started(self):
        for d in reversed(self.metadata.get("history", [])):
            if d["action"] == "compute_statistics_start":
                return datetime.datetime.fromisoformat(d["timestamp"])
        return None

    @property
    def build_flags(self):
        return self.zarr.get("_build_flags")

    @cached_property
    def copy_flags(self):
        if "_copy" not in self.zarr:
            return None
        return self.zarr["_copy"][:]

    @property
    def copy_in_progress(self):
        if "_copy" not in self.zarr:
            return False

        start = self.zarr["_copy"].attrs.get("copy_start_timestamp")
        end = self.zarr["_copy"].attrs.get("copy_end_timestamp")
        if start and end:
            return False

        return not all(self.copy_flags)

    @property
    def build_lengths(self):
        return self.zarr.get("_build_lengths")

    def progress(self):
        if self.copy_in_progress:
            copy_flags = self.copy_flags
            print("🪫  Dataset not ready, copy in progress.")
            assert isinstance(copy_flags, np.ndarray)
            total = len(copy_flags)
            built = copy_flags.sum()
            print(
                "📈 Progress:",
                progress(built, total, width=50),
                "{:.0f}%".format(built / total * 100),
            )
            return

        if self.build_flags is None:
            print("🪫 Dataset not initialized")
            return

        build_flags = self.build_flags

        build_lengths = self.build_lengths
        assert build_flags.size == build_lengths.size

        latest_write_timestamp = self.zarr.attrs.get("latest_write_timestamp")
        latest = datetime.datetime.fromisoformat(latest_write_timestamp) if latest_write_timestamp else None

        if not all(build_flags):
            if latest:
                print(f"🪫  Dataset not ready, last update {when(latest)}.")
            else:
                print("🪫  Dataset not ready.")
            total = sum(build_lengths)
            built = sum(ln if flag else 0 for ln, flag in zip(build_lengths, build_flags))
            print(
                "📈 Progress:",
                progress(built, total, width=50),
                "{:.0f}%".format(built / total * 100),
            )
            start = self.initialised
            if self.initialised:
                print(f"🕰️  Dataset initialized {when(start)}.")
                if built and latest:
                    speed = (latest - start) / built
                    eta = datetime.datetime.utcnow() + speed * (total - built)
                    print(f"🏁 ETA {when(eta)}.")
        else:
            if latest:
                print(f"🔋 Dataset ready, last update {when(latest)}.")
            else:
                print("🔋 Dataset ready.")
            if self.statistics_ready:
                print("📊 Statistics ready.")
            else:
                started = self.statistics_started
                if started:
                    print(f"⏳ Statistics not ready, started {when(started)}.")
                else:
                    print("⏳ Statistics not ready.")

    def brute_force_statistics(self):
        if self.dataset is None:
            return
        print("📊 Computing statistics...")
        # np.seterr(all="raise")

        nvars = self.dataset.shape[1]

        count = np.zeros(nvars, dtype=np.int64)
        sums = np.zeros(nvars, dtype=np.float32)
        squares = np.zeros(nvars, dtype=np.float32)

        minimum = np.full((nvars,), np.inf, dtype=np.float32)
        maximum = np.full((nvars,), -np.inf, dtype=np.float32)

        for i, chunk in enumerate(tqdm.tqdm(self.dataset, total=len(self.dataset))):
            values = chunk.reshape((nvars, -1))
            minimum = np.minimum(minimum, np.min(values, axis=1))
            maximum = np.maximum(maximum, np.max(values, axis=1))
            sums += np.sum(values, axis=1)
            squares += np.sum(values * values, axis=1)
            count += values.shape[1]

        mean = sums / count
        stats = [
            minimum,
            maximum,
            mean,
            np.sqrt(squares / count - mean * mean),
        ]

        rows = []

        for i, v in enumerate(self.variables):
            rows.append([i, v] + [x[i] for x in stats])

        print(
            table(
                rows,
                header=["Index", "Variable", "Min", "Max", "Mean", "Stdev"],
                align=[">", "<", ">", ">", ">", ">"],
                margin=3,
            )
        )


class NoVersion(Version):
    @property
    def first_date(self):
        monthly = find(self.metadata, "monthly")
        return datetime.datetime.fromisoformat(monthly["start"])

    @property
    def last_date(self):
        monthly = find(self.metadata, "monthly")
        time = max([int(t) for t in find(self.metadata["earthkit-data"], "time")])
        assert isinstance(time, int), (time, type(time))
        if time > 100:
            time = time // 100
        return datetime.datetime.fromisoformat(monthly["stop"]) + datetime.timedelta(hours=time)

    @property
    def frequency(self):
        time = find(self.metadata["earthkit-data"], "time")
        return 24 // len(time)

    @property
    def statistics(self):
        stats = find(self.metadata, "statistics_by_index")
        return stats["minimum"], stats["maximum"], stats["mean"], stats["stdev"]

    @property
    def statistics_ready(self):
        return find(self.metadata, "statistics_by_index") is not None

    @property
    def resolution(self):
        return find(self.metadata, "grid")

    def details(self):
        pass

    def progress(self):
        pass

    def ready(self):
        return True


class Version0_4(Version):
    def details(self):
        pass

    @property
    def initialised(self):
        return datetime.datetime.fromisoformat(self.metadata["creation_timestamp"])

    def statistics_ready(self):
        if not self.ready():
            return False
        build_flags = self.zarr["_build_flags"]
        return build_flags.attrs.get("_statistics_computed")

    def ready(self):
        if "_build_flags" not in self.zarr:
            return False

        build_flags = self.zarr["_build_flags"]
        if not build_flags.attrs.get("_initialised"):
            return False

        return all(build_flags)

    def _info(self, verbose, history, statistics, **kwargs):
        z = self.zarr

        # for backward compatibility
        if "earthkit-data" in z.attrs:
            ekd_version = z.attrs["earthkit-data"].get("versions", {}).get("earthkit-data", "unkwown")
            print(f"earthkit-data version used to create this zarr: {ekd_version}. Not supported.")
            return

        version = z.attrs.get("version")
        versions = z.attrs.get("versions")
        if not versions:
            print(" Cannot find metadata information about versions.")
        else:
            print(f"Zarr format (version {version})", end="")
            print(f" created by earthkit-data={versions.pop('earthkit-data')}", end="")
            timestamp = z.attrs.get("creation_timestamp")
            timestamp = datetime.datetime.fromisoformat(timestamp)
            print(f" on {timestamp}", end="")
            versions = ", ".join([f"{k}={v}" for k, v in versions.items()])
            print(f" using {versions}", end="")
            print()


class Version0_6(Version):
    @property
    def initialised(self):
        for record in self.metadata.get("history", []):
            if record["action"] == "initialised":
                return datetime.datetime.fromisoformat(record["timestamp"])

        # Sometimes the first record is missing
        timestamps = sorted([datetime.datetime.fromisoformat(d["timestamp"]) for d in self.metadata.get("history", [])])
        if timestamps:
            return timestamps[0]

        return None

    def details(self):
        print()
        for d in self.metadata.get("history", []):
            d = deepcopy(d)
            timestamp = d.pop("timestamp")
            timestamp = datetime.datetime.fromisoformat(timestamp)
            action = d.pop("action")
            versions = d.pop("versions")
            versions = ", ".join(f"{k}={v}" for k, v in versions.items())
            more = ", ".join(f"{k}={v}" for k, v in d.items())
            print(f"  {timestamp} : {action} ({versions}) {more}")
        print()

    def ready(self):
        if "_build_flags" not in self.zarr:
            return False

        build_flags = self.zarr["_build_flags"]
        return all(build_flags)

    @property
    def name_to_index(self):
        return {n: i for i, n in enumerate(self.metadata["variables"])}

    @property
    def variables(self):
        return self.metadata["variables"]


class Version0_12(Version0_6):
    def details(self):
        print()
        for d in self.metadata.get("history", []):
            d = deepcopy(d)
            timestamp = d.pop("timestamp")
            timestamp = datetime.datetime.fromisoformat(timestamp)
            action = d.pop("action")
            more = ", ".join(f"{k}={v}" for k, v in d.items())
            if more:
                more = f" ({more})"
            print(f"  {timestamp} : {action}{more}")
        print()

    @property
    def first_date(self):
        return datetime.datetime.fromisoformat(self.metadata["start_date"])

    @property
    def last_date(self):
        return datetime.datetime.fromisoformat(self.metadata["end_date"])


class Version0_13(Version0_12):
    @property
    def build_flags(self):
        if "_build" not in self.zarr:
            return None
        build = self.zarr["_build"]
        return build.get("flags")

    @property
    def build_lengths(self):
        if "_build" not in self.zarr:
            return None
        build = self.zarr["_build"]
        return build.get("lengths")


VERSIONS = {
    "0.0.0": NoVersion,
    "0.4.0": Version0_4,
    "0.6.0": Version0_6,
    "0.12.0": Version0_12,
    "0.13.0": Version0_13,
}


class InspectZarr(Command):
    """Inspect a zarr dataset."""

    def add_arguments(self, command_parser):
        command_parser.add_argument("path", metavar="DATASET")
        command_parser.add_argument("--detailed", action="store_true")

        command_parser.add_argument("--progress", action="store_true")
        command_parser.add_argument("--statistics", action="store_true")
        command_parser.add_argument("--size", action="store_true", help="Print size")

    def run(self, args):
        self.inspect_zarr(**vars(args))

    def inspect_zarr(self, path, progress=False, statistics=False, detailed=False, size=False, **kwargs):
        version = self._info(path)

        dotted_line()
        version.describe()

        try:
            if progress:
                return version.progress()

            if statistics:
                return version.brute_force_statistics()

            version.info(detailed, size)

        except Exception as e:
            LOG.error("Error inspecting zarr file '%s': %s", path, e)

            print(type(version))
            raise

    def _info(self, path):
        z = open_zarr(zarr_lookup(path))

        metadata = dict(z.attrs)
        version = metadata.get("version", "0.0.0")
        if isinstance(version, int):
            version = f"0.{version}"

        version = semantic_version.Version.coerce(version)

        versions = {semantic_version.Version.coerce(k): v for k, v in VERSIONS.items()}

        candidate = None
        for v, klass in sorted(versions.items()):
            if version >= v:
                candidate = klass

        return candidate(path, z, metadata, version)


command = InspectZarr<|MERGE_RESOLUTION|>--- conflicted
+++ resolved
@@ -16,10 +16,7 @@
 import semantic_version
 import tqdm
 from anemoi.utils.humanize import bytes
-<<<<<<< HEAD
-=======
 from anemoi.utils.humanize import bytes_to_human
->>>>>>> 470b51df
 from anemoi.utils.humanize import when
 from anemoi.utils.text import dotted_line
 from anemoi.utils.text import progress
@@ -218,15 +215,9 @@
             total_size, n = compute_directory_size(self.path)
 
         if total_size is not None:
-<<<<<<< HEAD
-            print(f"💽 Size       : {bytes(total_size)} ({total_size:,})")
+            print(f"💽 Size       : {bytes(total_size)} ({bytes_to_human(total_size)})")
         if n is not None:
             print(f"📁 Files      : {n:,}")
-=======
-            print(f"💽 Size       : {bytes(total_size)} ({bytes_to_human(total_size)})")
-        if n is not None:
-            print(f"📁 Files      : {n}")
->>>>>>> 470b51df
 
     @property
     def statistics(self):
