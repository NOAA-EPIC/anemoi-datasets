import datetime
import logging
import time
from concurrent.futures import ProcessPoolExecutor
from concurrent.futures import ThreadPoolExecutor
from concurrent.futures import as_completed

import tqdm
import yaml
from anemoi.utils.humanize import seconds_to_human

<<<<<<< HEAD
from anemoi.datasets.create.trace import enable_trace
from anemoi.datasets.schema import expand, validate

=======
>>>>>>> 6f978618
from . import Command

LOG = logging.getLogger(__name__)


def task(what, options, *args, **kwargs):
    """
    Make sure `import Creator` is done in the sub-processes, and not in the main one.
    """

    now = datetime.datetime.now()
    LOG.info(f"🎬 Task {what}({args},{kwargs}) starting")

    from anemoi.datasets.create import creator_factory

    options = {k: v for k, v in options.items() if v is not None}

    c = creator_factory(what.replace("-", "_"), **options)
    result = c.run()

    LOG.info(f"🏁 Task {what}({args},{kwargs}) completed ({datetime.datetime.now()-now})")
    return result


class Create(Command):
    """Create a dataset."""

    internal = True
    timestamp = True

    def add_arguments(self, command_parser):
        command_parser.add_argument(
            "--overwrite",
            action="store_true",
            help="Overwrite existing files. This will delete the target dataset if it already exists.",
        )
        command_parser.add_argument(
            "--test",
            action="store_true",
            help="Build a small dataset, using only the first dates. And, when possible, using low resolution and less ensemble members.",
        )
        command_parser.add_argument("config", help="Configuration yaml file defining the recipe to create the dataset.")
        command_parser.add_argument("path", help="Path to store the created data.")
        group = command_parser.add_mutually_exclusive_group()
        group.add_argument("--threads", help="Use `n` parallel thread workers.", type=int, default=0)
        group.add_argument("--processes", help="Use `n` parallel process workers.", type=int, default=0)
        command_parser.add_argument("--trace", action="store_true")

    def run(self, args):

<<<<<<< HEAD
        with open(args.config, "r") as f:
            config = yaml.safe_load(f)

        config  = expand(config)

=======
>>>>>>> 6f978618
        now = time.time()
        if args.threads + args.processes:
            self.parallel_create(args)
        else:
            self.serial_create(args)
        LOG.info(f"Create completed in {seconds_to_human(time.time()-now)}")

    def serial_create(self, args):

        options = vars(args)
        options.pop("command")
        options.pop("threads")
        options.pop("processes")

        task("init", options)
        task("load", options)
        task("finalise", options)

        task("patch", options)

        task("init_additions", options)
        task("run_additions", options)
        task("finalise_additions", options)
        task("cleanup", options)
        task("verify", options)

    def parallel_create(self, args):
        """Some modules, like fsspec do not work well with fork()
        Other modules may not be thread safe. So we implement
        parallel loadining using multiprocessing before any
        of the modules are imported.
        """

        options = vars(args)
        options.pop("command")

        threads = options.pop("threads")
        processes = options.pop("processes")

        use_threads = threads > 0
        options["use_threads"] = use_threads

        if use_threads:
            ExecutorClass = ThreadPoolExecutor
        else:
            ExecutorClass = ProcessPoolExecutor

        with ExecutorClass(max_workers=1) as executor:
            total = executor.submit(task, "init", options).result()

        futures = []

        parallel = threads + processes
        with ExecutorClass(max_workers=parallel) as executor:
            for n in range(total):
                opt = options.copy()
                opt["parts"] = f"{n+1}/{total}"
                futures.append(executor.submit(task, "load", opt))

            for future in tqdm.tqdm(as_completed(futures), desc="Loading", total=len(futures), colour="green", position=parallel + 1):  # fmt: skip
                future.result()

        with ExecutorClass(max_workers=1) as executor:
            executor.submit(task, "finalise", options).result()

        with ExecutorClass(max_workers=1) as executor:
            executor.submit(task, "init-additions", options).result()

        with ExecutorClass(max_workers=parallel) as executor:
            opt = options.copy()
            opt["parts"] = f"{n+1}/{total}"
            futures.append(executor.submit(task, "load", opt))
            for n in range(total):
                futures.append(executor.submit(task, "load-additions", opt))

            for future in tqdm.tqdm(as_completed(futures), desc="Computing additions", total=len(futures), colour="green", position=parallel + 1):  # fmt: skip
                future.result()

        with ExecutorClass(max_workers=1) as executor:
            executor.submit(task, "finalise-additions", options).result()
            executor.submit(task, "cleanup", options).result()
            executor.submit(task, "verify", options).result()


command = Create<|MERGE_RESOLUTION|>--- conflicted
+++ resolved
@@ -9,12 +9,9 @@
 import yaml
 from anemoi.utils.humanize import seconds_to_human
 
-<<<<<<< HEAD
 from anemoi.datasets.create.trace import enable_trace
 from anemoi.datasets.schema import expand, validate
 
-=======
->>>>>>> 6f978618
 from . import Command
 
 LOG = logging.getLogger(__name__)
@@ -65,14 +62,11 @@
 
     def run(self, args):
 
-<<<<<<< HEAD
         with open(args.config, "r") as f:
             config = yaml.safe_load(f)
 
         config  = expand(config)
 
-=======
->>>>>>> 6f978618
         now = time.time()
         if args.threads + args.processes:
             self.parallel_create(args)
