--- conflicted
+++ resolved
@@ -11,11 +11,8 @@
 ## [Unreleased]
 
 ### Added
-<<<<<<< HEAD
 - CI workflow to update the changelog on release
-=======
 - adds the reusable cd pypi workflow
->>>>>>> 50a06d3c
 
 ### Changed
  -  update CI to reusable workflows for PRs and releases
