#!/usr/bin/env python3
# (C) Copyright 2023 European Centre for Medium-Range Weather Forecasts.
# This software is licensed under the terms of the Apache Licence Version 2.0
# which can be obtained at http://www.apache.org/licenses/LICENSE-2.0.
# In applying this licence, ECMWF does not waive the privileges and immunities
# granted to it by virtue of its status as an intergovernmental organisation
# nor does it submit to any jurisdiction.
import glob
import hashlib
import json
import os
import shutil
import warnings
from functools import wraps
from unittest.mock import patch

import numpy as np
import pytest
import requests
from earthkit.data import from_source

from anemoi.datasets import open_dataset
from anemoi.datasets.create import Creator
from anemoi.datasets.data.stores import open_zarr

TEST_DATA_ROOT = "https://object-store.os-api.cci1.ecmwf.int/ml-tests/test-data/anemoi-datasets/create/"


HERE = os.path.dirname(__file__)
# find_yamls
NAMES = sorted([os.path.basename(path).split(".")[0] for path in glob.glob(os.path.join(HERE, "*.yaml"))])
<<<<<<< HEAD

SKIP = ["perturbations"]
=======
SKIP = ["recentre"]
>>>>>>> a66db0bd
NAMES = [name for name in NAMES if name not in SKIP]
assert NAMES, "No yaml files found in " + HERE


def mockup_from_source(func):
    @wraps(func)
    def wrapper(*args, **kwargs):
        with patch("earthkit.data.from_source", _from_source):
            return func(*args, **kwargs)

    return wrapper


class LoadSource:
    def __init__(self, read_dir=None, write_dir=None):
        self.read_dir = read_dir
        self.write_dir = write_dir

    def filename(self, args, kwargs):
        try:
            string = json.dumps([args, kwargs])
        except Exception as e:
            warnings.warn(f"Could not build hash for {args}, {kwargs}, {e}")
            return None
        h = hashlib.md5(string.encode("utf8")).hexdigest()
        return h + ".copy"

    def write(self, directory, ds, args, kwargs):
        if self.write_dir is None:
            return

        if not hasattr(ds, "path"):
            return
        filename = self.filename(args, kwargs)
        path = os.path.join(directory, filename)
        print(f"Saving to {path} for {args}, {kwargs}")
        shutil.copy(ds.path, path)

    def read(self, directory, args, kwargs):
        if self.read_dir is None:
            return None
        filename = self.filename(args, kwargs)
        if filename is None:
            return None
        path = os.path.join(directory, filename)

        if os.path.exists(path):
            print(f"Mockup: Loading path {path} for {args}, {kwargs}")
            ds = from_source("file", path)
            return ds

        elif path.startswith("http:") or path.startswith("https:"):
            print(f"Mockup: Loading url {path} for {args}, {kwargs}")
            try:
                return from_source("url", path)
            except requests.exceptions.HTTPError:
                print(f"Mockup: ❌ Cannot load from url for {path} for {args}, {kwargs}")

        return None

    def source_name(self, *args, **kwargs):
        if args:
            return args[0]
        return kwargs["name"]

    def __call__(self, *args, **kwargs):
        name = self.source_name(*args, **kwargs)

        if name != "mars":
            return from_source(*args, **kwargs)

        ds = self.read(self.read_dir, args, kwargs)
        if ds is not None:
            return ds

        ds = from_source(*args, **kwargs)

        self.write(self.write_dir, ds, args, kwargs)

        return ds


_from_source = LoadSource(
    read_dir=os.environ.get("LOAD_SOURCE_MOCKUP_READ_DIRECTORY", TEST_DATA_ROOT),
    write_dir=os.environ.get("LOAD_SOURCE_MOCKUP_WRITE_DIRECTORY"),
)


def compare_dot_zattrs(a, b):
    if isinstance(a, dict):
        a_keys = list(a.keys())
        b_keys = list(b.keys())
        for k in set(a_keys) & set(b_keys):
            if k in ["timestamp", "uuid", "latest_write_timestamp", "yaml_config"]:
                assert type(a[k]) == type(b[k]), (  # noqa: E721
                    type(a[k]),
                    type(b[k]),
                    a[k],
                    b[k],
                )
            assert k in a_keys, (k, a_keys)
            assert k in b_keys, (k, b_keys)
            return compare_dot_zattrs(a[k], b[k])

    if isinstance(a, list):
        assert len(a) == len(b), (a, b)
        for v, w in zip(a, b):
            return compare_dot_zattrs(v, w)

    assert type(a) == type(b), (type(a), type(b), a, b)  # noqa: E721
    return a == b, (a, b)


def compare_datasets(a, b):
    assert a.shape == b.shape, (a.shape, b.shape)
    assert (a.dates == b.dates).all(), (a.dates, b.dates)
    for a_, b_ in zip(a.variables, b.variables):
        assert a_ == b_, (a, b)
    assert a.missing == b.missing, "Missing are different"

    for i_date, date in zip(range(a.shape[0]), a.dates):
        if i_date in a.missing:
            continue
        for i_param in range(a.shape[1]):
            param = a.variables[i_param]
            assert param == b.variables[i_param], (
                date,
                param,
                a.variables[i_param],
                b.variables[i_param],
            )
            a_ = a[i_date, i_param]
            b_ = b[i_date, i_param]
            assert a.shape == b.shape, (date, param, a.shape, b.shape)

            a_nans = np.isnan(a_)
            b_nans = np.isnan(b_)
            assert np.all(a_nans == b_nans), (date, param, "nans are different")

            a_ = np.where(a_nans, 0, a_)
            b_ = np.where(b_nans, 0, b_)

            delta = a_ - b_
            max_delta = np.max(np.abs(delta))
            assert max_delta == 0.0, (date, param, a_, b_, a_ - b_, max_delta)


def compare_statistics(ds1, ds2):
    vars1 = ds1.variables
    vars2 = ds2.variables
    assert len(vars1) == len(vars2)
    for v1, v2 in zip(vars1, vars2):
        idx1 = ds1.name_to_index[v1]
        idx2 = ds2.name_to_index[v2]
        assert (ds1.statistics["mean"][idx1] == ds2.statistics["mean"][idx2]).all()
        assert (ds1.statistics["stdev"][idx1] == ds2.statistics["stdev"][idx2]).all()
        assert (ds1.statistics["maximum"][idx1] == ds2.statistics["maximum"][idx2]).all()
        assert (ds1.statistics["minimum"][idx1] == ds2.statistics["minimum"][idx2]).all()


class Comparer:
    def __init__(self, name, output_path=None, reference_path=None):
        self.name = name
        self.reference = reference_path or os.path.join(TEST_DATA_ROOT, name + ".zarr")
        self.output = output_path or os.path.join(name + ".zarr")
        print(f"Comparing {self.reference} and {self.output}")

        self.z_reference = open_zarr(self.reference)
        self.z_output = open_zarr(self.output)

        self.ds_reference = open_dataset(self.reference)
        self.ds_output = open_dataset(self.output)

    def compare(self):
        compare_dot_zattrs(self.z_output.attrs, self.z_reference.attrs)
        compare_datasets(self.ds_output, self.ds_reference)
        compare_statistics(self.ds_output, self.ds_reference)


@pytest.mark.parametrize("name", NAMES)
@mockup_from_source
def test_run(name):
    config = os.path.join(HERE, name + ".yaml")
    output = os.path.join(HERE, name + ".zarr")

    # cache=None is using the default cache
    c = Creator(output, config=config, cache=None, overwrite=True)
    c.init()
    c.load()
    c.finalise()
    c.additions(delta=[1, 3, 6, 12])
    c.cleanup()

    comparer = Comparer(name, output_path=output)
    comparer.compare()


if __name__ == "__main__":
    import argparse

    parser = argparse.ArgumentParser()
    parser.add_argument("name", help="Name of the test case")
    args = parser.parse_args()
    test_run(args.name)<|MERGE_RESOLUTION|>--- conflicted
+++ resolved
@@ -29,12 +29,7 @@
 HERE = os.path.dirname(__file__)
 # find_yamls
 NAMES = sorted([os.path.basename(path).split(".")[0] for path in glob.glob(os.path.join(HERE, "*.yaml"))])
-<<<<<<< HEAD
-
-SKIP = ["perturbations"]
-=======
 SKIP = ["recentre"]
->>>>>>> a66db0bd
 NAMES = [name for name in NAMES if name not in SKIP]
 assert NAMES, "No yaml files found in " + HERE
 
